// Express server to serve the frontend and run the Hacker News scraper
const express = require('express');
const path = require('path');
const { spawn } = require('child_process');
<<<<<<< HEAD
const rankingStore = require('./services/rankingStore');
const aiScoringService = require('./services/aiScoringService');
const metricsLogger = require('./utils/metricsLogger');
const { startReScoringScheduler } = require('./scheduler/reScoringScheduler');
=======
const articleRepository = require('./src/data/articles');

const authenticateRequest = require('./middleware/authenticate');
const { rateLimitMiddleware } = require('./middleware/rateLimit');
const articleScoringService = require('./services/articleScoringService');
>>>>>>> a8d3ad76

const app = express();
const PORT = process.env.PORT || 3000;
const FEEDBACK_VOTES = new Set(['promote', 'demote', 'correct']);

// Middleware
app.use(express.json());
app.use(express.static(path.join(__dirname, 'public')));

app.use((req, res, next) => {
    req.requestId = req.get('x-request-id') || `${Date.now()}-${Math.random().toString(36).slice(2)}`;
    next();
});

/**
 * Serve the main HTML page
 */
app.get('/', (req, res) => {
    res.sendFile(path.join(__dirname, 'public', 'index.html'));
});

/**
 * API endpoint to run the web scraper
 */
app.post('/api/scrape', async (req, res) => {
    try {
        const { url } = req.body;
        
        if (!url) {
            return res.status(400).json({
                success: false,
                error: 'URL is required'
            });
        }
        
        // Validate URL
        try {
            new URL(url);
        } catch {
            return res.status(400).json({
                success: false,
                error: 'Invalid URL format'
            });
        }
        
        console.log(`Starting scraper for URL: ${url}`);
        
        // Run the scraper script with URL parameter
        const scraperProcess = spawn('node', ['index.js', url], {
            cwd: __dirname,
            stdio: ['pipe', 'pipe', 'pipe']
        });

        let stdout = '';
        let stderr = '';

        // Capture output from the scraper
        scraperProcess.stdout.on('data', (data) => {
            stdout += data.toString();
            console.log('Scraper output:', data.toString());
        });

        scraperProcess.stderr.on('data', (data) => {
            stderr += data.toString();
            console.error('Scraper error:', data.toString());
        });

        // Wait for the process to complete
        const exitCode = await new Promise((resolve) => {
            scraperProcess.on('close', (code) => {
                resolve(code);
            });
        });

        if (exitCode === 0) {
            // Parse the output to extract structured data
            const results = parseScraperOutput(stdout);
            const rankingRecord = rankingStore.createRankingRecord({
                url,
                totalArticles: results.totalArticles,
                pagesNavigated: results.pagesNavigated,
                isCorrectlySorted: results.isCorrectlySorted,
                articles: results.articles
            });

            // Trigger an asynchronous AI re-scoring for the freshly scraped ranking
            aiScoringService
                .requestAIScoring(rankingRecord)
                .then((aiResult) => {
                    rankingStore.saveAIInsight(rankingRecord.id, aiResult);
                })
                .catch((error) => {
                    metricsLogger.logSystemError('ai-initial-rescore-failed', {
                        message: error.message,
                        rankingId: rankingRecord.id
                    });
                });

            res.json({
                success: true,
                ...results,
                rankingId: rankingRecord.id,
                rankingGeneratedAt: rankingRecord.generatedAt,
                targetUrl: url,
                rawOutput: stdout
            });
        } else {
            res.json({
                success: false,
                error: `Scraper failed with exit code ${exitCode}`,
                stderr: stderr,
                rawOutput: stdout
            });
        }

    } catch (error) {
        console.error('Error running scraper:', error);
        res.status(500).json({
            success: false,
            error: error.message
        });
    }
});

/**
<<<<<<< HEAD
 * Get the most recent ranking along with any AI insights
 */
app.get('/api/rankings/latest', (req, res) => {
    const ranking = rankingStore.getCurrentRanking();

    if (!ranking) {
        return res.status(404).json({
            success: false,
            error: 'No ranking results are available yet'
        });
    }

    res.json({
        success: true,
        ranking,
        aiInsight: rankingStore.getAIInsight(ranking.id)
    });
});

/**
 * Submit human feedback on article rankings
 */
app.post('/api/feedback', (req, res) => {
    try {
        const { rankingId, articlePosition, vote, notes } = req.body || {};

        if (!rankingId) {
            return res.status(400).json({ success: false, error: 'rankingId is required' });
        }

        const ranking = rankingStore.getRankingById(rankingId);
        if (!ranking) {
            return res.status(404).json({ success: false, error: 'Ranking not found' });
        }

        if (!FEEDBACK_VOTES.has(vote)) {
            return res.status(400).json({ success: false, error: 'vote must be promote, demote, or correct' });
        }

        const positionNumber = Number(articlePosition);
        if (!Number.isInteger(positionNumber) || positionNumber < 1 || positionNumber > ranking.articles.length) {
            return res.status(400).json({ success: false, error: 'articlePosition must be a valid article index' });
        }

        const feedback = rankingStore.addFeedback({
            rankingId,
            articlePosition: positionNumber,
            vote,
            notes
        });

        metricsLogger.logSystemEvent('feedback-received', {
            rankingId,
            articlePosition: positionNumber,
            vote
        });

        res.status(201).json({ success: true, feedback });
    } catch (error) {
        metricsLogger.logSystemError('feedback-submit-failed', { message: error.message });
        res.status(500).json({ success: false, error: error.message });
    }
});

/**
 * List recorded feedback entries
 */
app.get('/api/feedback', (req, res) => {
    const { rankingId } = req.query || {};
    const entries = rankingStore.listFeedback({ rankingId });
    res.json({ success: true, entries });
});

/**
 * Manually trigger an AI re-scoring
 */
app.post('/api/ai/rescore', async (req, res) => {
    try {
        const { rankingId } = req.body || {};
        const ranking = rankingId ? rankingStore.getRankingById(rankingId) : rankingStore.getCurrentRanking();

        if (!ranking) {
            return res.status(404).json({ success: false, error: 'No ranking available for re-scoring' });
        }

        const aiResult = await aiScoringService.requestAIScoring(ranking);
        rankingStore.saveAIInsight(ranking.id, aiResult);

        metricsLogger.logSystemEvent('ai-rescore-triggered', {
            rankingId: ranking.id,
            requestId: aiResult.requestId
        });

        res.json({ success: true, rankingId: ranking.id, aiResult });
    } catch (error) {
        metricsLogger.logSystemError('ai-rescore-endpoint-failed', { message: error.message });
        res.status(500).json({ success: false, error: error.message });
=======
 * API endpoint to score and rank articles using the article scoring service
 */
app.post('/api/articles/score', authenticateRequest, rateLimitMiddleware, async (req, res) => {
    try {
        const { articles } = req.body || {};

        if (!Array.isArray(articles) || articles.length === 0) {
            return res.status(400).json({
                success: false,
                error: 'Invalid request payload',
                details: 'The request body must include a non-empty "articles" array.'
            });
        }

        const rankedArticles = await articleScoringService.rankArticles(articles, { requestId: req.requestId });

        const serializedResults = rankedArticles.map((article) => ({
            title: article.title || '',
            summary: article.summary || '',
            helpfulnessScore: typeof article.helpfulnessScore === 'number'
                ? Number(article.helpfulnessScore)
                : 0
        }));

        return res.json({
            success: true,
            results: serializedResults,
            requestId: req.requestId
        });
    } catch (error) {
        const statusCode = error instanceof articleScoringService.ArticleScoringServiceError && error.statusCode
            ? error.statusCode
            : (error.statusCode || 502);

        return res.status(statusCode).json({
            success: false,
            error: error.message || 'Failed to score articles',
            requestId: req.requestId
        });
>>>>>>> a8d3ad76
    }
});

/**
 * Parse the scraper output to extract structured data
 * @param {string} output - Raw output from the scraper
 * @returns {Object} Parsed results
 */
function parseScraperOutput(output) {
    const lines = output.split('\n');
    
    // Extract basic information
    const totalArticlesMatch = output.match(/Total articles analyzed: (\d+)/);
    const pagesMatch = output.match(/Pages navigated: (\d+)/);
    const successMatch = output.match(/✅ SUCCESS: Articles are correctly sorted/);
    
    const totalArticles = totalArticlesMatch ? parseInt(totalArticlesMatch[1]) : 0;
    const pagesNavigated = pagesMatch ? parseInt(pagesMatch[1]) : 0;
    const isCorrectlySorted = !!successMatch;
    
    // Extract articles (simplified parsing)
    const articles = [];
    const articleLines = lines.filter(line => line.match(/^\s*\d+\.\s+\[Page \d+\]/));
    
    articleLines.forEach(line => {
        const match = line.match(/^\s*(\d+)\.\s+\[Page (\d+)\]\s+(.+?)\s+\((.+?)\)$/);
        if (match) {
            articles.push({
                position: parseInt(match[1]),
                page: parseInt(match[2]),
                title: match[3],
                timeText: match[4]
            });
        }
    });
    
    // Extract sorting errors
    const sortingErrors = [];
    let inErrorSection = false;
    
    for (let i = 0; i < lines.length; i++) {
        const line = lines[i];
        
        if (line.includes('Found') && line.includes('sorting errors')) {
            inErrorSection = true;
            continue;
        }
        
        if (inErrorSection && line.includes('Error')) {
            const errorMatch = line.match(/Error (\d+) at position (\d+):/);
            if (errorMatch) {
                // Look for current and next article info
                const currentLine = lines[i + 1];
                const nextLine = lines[i + 2];
                
                if (currentLine && nextLine) {
                    const currentMatch = currentLine.match(/Current: "(.+?)" \((.+?)\)/);
                    const nextMatch = nextLine.match(/Next:\s+"(.+?)" \((.+?)\)/);
                    
                    if (currentMatch && nextMatch) {
                        sortingErrors.push({
                            position: parseInt(errorMatch[2]),
                            current: {
                                title: currentMatch[1],
                                timeText: currentMatch[2]
                            },
                            next: {
                                title: nextMatch[1],
                                timeText: nextMatch[2]
                            }
                        });
                    }
                }
            }
        }
        
        if (inErrorSection && line.includes('All') && line.includes('articles')) {
            inErrorSection = false;
        }
    }
    
    const metadata = {
        totalArticles,
        pagesNavigated,
        isCorrectlySorted,
        sortingErrors
    };

    articleRepository.saveArticles({
        articles,
        metadata
    });

    return {
        totalArticles,
        pagesNavigated,
        isCorrectlySorted,
        articles,
        sortingErrors
    };
}

/**
 * Health check endpoint
 */
app.get('/api/health', (req, res) => {
    res.json({
        status: 'healthy',
        timestamp: new Date().toISOString(),
        service: 'Hacker News Scraper API'
    });
});

<<<<<<< HEAD
// Start scheduled AI re-scoring in the background
startReScoringScheduler();

/**
 * Start the server
 */
app.listen(PORT, () => {
    console.log(`🚀 Hacker News Scraper server running on http://localhost:${PORT}`);
    console.log(`📊 API endpoint available at http://localhost:${PORT}/api/scrape`);
    console.log(`🏥 Health check available at http://localhost:${PORT}/api/health`);
});
=======
let serverInstance = null;

function startServer(port = PORT) {
    if (serverInstance) {
        return serverInstance;
    }

    serverInstance = app.listen(port, () => {
        console.log(`🚀 Hacker News Scraper server running on http://localhost:${port}`);
        console.log(`📊 API endpoint available at http://localhost:${port}/api/scrape`);
        console.log(`🏥 Health check available at http://localhost:${port}/api/health`);
    });

    return serverInstance;
}

function stopServer() {
    if (serverInstance) {
        serverInstance.close();
        serverInstance = null;
    }
}

if (require.main === module) {
    startServer();
}
>>>>>>> a8d3ad76

module.exports = app;
module.exports.startServer = startServer;
module.exports.stopServer = stopServer;<|MERGE_RESOLUTION|>--- conflicted
+++ resolved
@@ -2,18 +2,16 @@
 const express = require('express');
 const path = require('path');
 const { spawn } = require('child_process');
-<<<<<<< HEAD
+
+// Combine all imports from both branches
 const rankingStore = require('./services/rankingStore');
 const aiScoringService = require('./services/aiScoringService');
 const metricsLogger = require('./utils/metricsLogger');
 const { startReScoringScheduler } = require('./scheduler/reScoringScheduler');
-=======
 const articleRepository = require('./src/data/articles');
-
 const authenticateRequest = require('./middleware/authenticate');
 const { rateLimitMiddleware } = require('./middleware/rateLimit');
 const articleScoringService = require('./services/articleScoringService');
->>>>>>> a8d3ad76
 
 const app = express();
 const PORT = process.env.PORT || 3000;
@@ -139,7 +137,6 @@
 });
 
 /**
-<<<<<<< HEAD
  * Get the most recent ranking along with any AI insights
  */
 app.get('/api/rankings/latest', (req, res) => {
@@ -237,7 +234,10 @@
     } catch (error) {
         metricsLogger.logSystemError('ai-rescore-endpoint-failed', { message: error.message });
         res.status(500).json({ success: false, error: error.message });
-=======
+    }
+});
+
+/**
  * API endpoint to score and rank articles using the article scoring service
  */
 app.post('/api/articles/score', authenticateRequest, rateLimitMiddleware, async (req, res) => {
@@ -277,7 +277,6 @@
             error: error.message || 'Failed to score articles',
             requestId: req.requestId
         });
->>>>>>> a8d3ad76
     }
 });
 
@@ -391,19 +390,12 @@
     });
 });
 
-<<<<<<< HEAD
 // Start scheduled AI re-scoring in the background
 startReScoringScheduler();
 
 /**
  * Start the server
  */
-app.listen(PORT, () => {
-    console.log(`🚀 Hacker News Scraper server running on http://localhost:${PORT}`);
-    console.log(`📊 API endpoint available at http://localhost:${PORT}/api/scrape`);
-    console.log(`🏥 Health check available at http://localhost:${PORT}/api/health`);
-});
-=======
 let serverInstance = null;
 
 function startServer(port = PORT) {
@@ -430,7 +422,6 @@
 if (require.main === module) {
     startServer();
 }
->>>>>>> a8d3ad76
 
 module.exports = app;
 module.exports.startServer = startServer;
